//! # rust-dashcore-rpc integration test
//!
//! The test methods are named to mention the methods tested.
//! Individual test methods don't use any methods not tested before or
//! mentioned in the test method name.
//!
//! The goal of this test is not to test the correctness of the server, but
//! to test the serialization of arguments and deserialization of responses.
//!

#![deny(unused)]

extern crate dashcore;
extern crate dashcore_rpc;
#[macro_use]
extern crate lazy_static;
extern crate log;

use std::collections::HashMap;

use dashcore_rpc::json;
use dashcore_rpc::jsonrpc::error::Error as JsonRpcError;
use dashcore_rpc::{Auth, Client, Error, RpcApi};

use dashcore::consensus::encode::{deserialize, serialize};
use dashcore::hashes::hex::{FromHex, ToHex};
use dashcore::hashes::Hash;
use dashcore::secp256k1;
use dashcore::{
    Address, Amount, Network, OutPoint, PrivateKey, Script, EcdsaSighashType, SignedAmount, Transaction,
    TxIn, TxOut, Txid, Witness,
};
use dashcore_rpc::dashcore_rpc_json::{
    GetBlockTemplateModes, GetBlockTemplateRules, ScanTxOutRequest,
};
use json::BlockStatsFields as BsFields;

lazy_static! {
    static ref SECP: secp256k1::Secp256k1<secp256k1::All> = secp256k1::Secp256k1::new();
    static ref NET: Network = Network::Regtest;
    /// A random address not owned by the node.
    static ref RANDOM_ADDRESS: Address = "mgR9fN5UzZ64mSUUtk6NwxxS6kwVfoEtPG".parse().unwrap();
    /// The default fee amount to use when needed.
    static ref FEE: Amount = Amount::from_btc(0.001).unwrap();
}

struct StdLogger;

impl log::Log for StdLogger {
    fn enabled(&self, metadata: &log::Metadata) -> bool {
        metadata.target().contains("jsonrpc") || metadata.target().contains("dashcore_rpc")
    }

    fn log(&self, record: &log::Record) {
        if self.enabled(record.metadata()) {
            println!("[{}][{}]: {}", record.level(), record.metadata().target(), record.args());
        }
    }

    fn flush(&self) {}
}

static LOGGER: StdLogger = StdLogger;

/// Assert that the call returns a "deprecated" error.
macro_rules! assert_deprecated {
    ($call:expr) => {
        match $call.unwrap_err() {
            Error::JsonRpc(JsonRpcError::Rpc(ref e)) if e.code == -32 => {}
            e => panic!("expected deprecated error for {}, got: {}", stringify!($call), e),
        }
    };
}

/// Assert that the call returns a "method not found" error.
macro_rules! assert_not_found {
    ($call:expr) => {
        match $call.unwrap_err() {
            Error::JsonRpc(JsonRpcError::Rpc(ref e)) if e.code == -32601 => {}
            e => panic!("expected method not found error for {}, got: {}", stringify!($call), e),
        }
    };
}

/// Assert that the call returns the specified error message.
macro_rules! assert_error_message {
    ($call:expr, $code:expr, $msg:expr) => {
        match $call.unwrap_err() {
            Error::JsonRpc(JsonRpcError::Rpc(ref e))
                if e.code == $code && e.message.contains($msg) => {}
            e => panic!("expected '{}' error for {}, got: {}", $msg, stringify!($call), e),
        }
    };
}

static mut VERSION: usize = 0;
/// Get the version of the node that is running.
fn version() -> usize {
    unsafe { VERSION }
}

/// Quickly create a BTC amount.
fn btc<F: Into<f64>>(btc: F) -> Amount {
    Amount::from_btc(btc.into()).unwrap()
}
/// Quickly create a signed BTC amount.
fn sbtc<F: Into<f64>>(btc: F) -> SignedAmount {
    SignedAmount::from_btc(btc.into()).unwrap()
}

fn get_rpc_url() -> String {
    return std::env::var("RPC_URL").expect("RPC_URL must be set");
}

fn get_auth() -> dashcore_rpc::Auth {
    if let Ok(cookie) = std::env::var("RPC_COOKIE") {
        return Auth::CookieFile(cookie.into());
    } else if let Ok(user) = std::env::var("RPC_USER") {
        return Auth::UserPass(user, std::env::var("RPC_PASS").unwrap_or_default());
    } else {
        panic!("Either RPC_COOKIE or RPC_USER + RPC_PASS must be set.");
    };
}

fn main() {
    log::set_logger(&LOGGER).map(|()| log::set_max_level(log::LevelFilter::max())).unwrap();

    let rpc_url = format!("{}/wallet/testwallet", get_rpc_url());
    let auth = get_auth();

    let cl = Client::new(&rpc_url, auth).unwrap();

    test_get_network_info(&cl);
    unsafe { VERSION = cl.version().unwrap() };
    println!("Version: {}", version());

    cl.create_wallet("testwallet", None, None, None, None).unwrap();

    test_get_mining_info(&cl);
    test_get_blockchain_info(&cl);
    test_get_new_address(&cl);
    test_dump_private_key(&cl);
    test_generate(&cl);
    test_get_balance_generate_to_address(&cl);
    test_get_balances_generate_to_address(&cl);
    test_get_best_block_hash(&cl);
    test_get_block_count(&cl);
    test_get_block_hash(&cl);
    test_get_block(&cl);
    test_get_block_header_get_block_header_info(&cl);
    test_get_block_stats(&cl);
    test_get_block_stats_fields(&cl);
    test_get_address_info(&cl);
    test_set_label(&cl);
    test_send_to_address(&cl);
    test_get_received_by_address(&cl);
    test_list_unspent(&cl);
    test_get_difficulty(&cl);
    test_get_connection_count(&cl);
    test_get_raw_transaction(&cl);
    test_get_raw_mempool(&cl);
    test_get_transaction(&cl);
    test_list_transactions(&cl);
    test_list_since_block(&cl);
    test_get_tx_out(&cl);
    test_get_tx_out_proof(&cl);
    test_get_mempool_entry(&cl);
    test_lock_unspent_unlock_unspent(&cl);
    test_get_block_filter(&cl);
    test_sign_raw_transaction_with_send_raw_transaction(&cl);
    test_invalidate_block_reconsider_block(&cl);
    test_key_pool_refill(&cl);
    test_create_raw_transaction(&cl);
    test_fund_raw_transaction(&cl);
    test_test_mempool_accept(&cl);
    test_wallet_create_funded_psbt(&cl);
    test_wallet_process_psbt(&cl);
    test_combine_psbt(&cl);
    test_finalize_psbt(&cl);
    test_list_received_by_address(&cl);
    test_scantxoutset(&cl);
    test_import_public_key(&cl);
    test_import_priv_key(&cl);
    test_import_address(&cl);
    test_import_address_script(&cl);
    test_estimate_smart_fee(&cl);
    test_ping(&cl);
    test_get_peer_info(&cl);
    test_rescan_blockchain(&cl);
    test_create_wallet(&cl);
    test_get_tx_out_set_info(&cl);
    test_get_chain_tips(&cl);
    test_get_net_totals(&cl);
    test_get_network_hash_ps(&cl);
    test_uptime(&cl);
    test_getblocktemplate(&cl);
    //TODO import_multi(
    //TODO verify_message(
    //TODO wait_for_new_block(&self, timeout: u64) -> Result<json::BlockRef> {
    //TODO wait_for_block(
    //TODO get_descriptor_info(&self, desc: &str) -> Result<json::GetDescriptorInfoResult> {
    //TODO derive_addresses(&self, descriptor: &str, range: Option<[u32; 2]>) -> Result<Vec<Address>> {
    //TODO encrypt_wallet(&self, passphrase: &str) -> Result<()> {
    //TODO get_by_id<T: queryable::Queryable<Self>>(
    //TODO add_multisig_address(
    //TODO load_wallet(&self, wallet: &str) -> Result<json::LoadWalletResult> {
    //TODO unload_wallet(&self, wallet: Option<&str>) -> Result<()> {
    //TODO backup_wallet(&self, destination: Option<&str>) -> Result<()> {
    test_add_node(&cl);
    test_get_added_node_info(&cl);
    test_get_node_addresses(&cl);
    test_disconnect_node(&cl);
    test_add_ban(&cl);
    test_set_network_active(&cl);
<<<<<<< HEAD
    test_stop(cl);
    test_get_masternode_count(cl);
    test_get_masternode_list(cl);
    test_get_masternode_outputs(cl);
    test_get_masternode_payments(cl);
    test_get_masternode_status(cl);
    test_get_masternode_winners(cl);
    test_get_bls_fromsecret(&cl);
    test_get_bls_generate(&cl);
=======
    test_stop(&cl);
    test_get_masternode_count(&cl);
    test_get_masternode_list(&cl);
    test_get_masternode_outputs(&cl);
    test_get_masternode_payments(&cl);
    test_get_masternode_status(&cl);
    test_get_masternode_winners(&cl);
    test_get_quorum_list(&cl);
    test_get_quorum_info(&cl);
    test_get_quorum_dkgstatus(&cl);
    test_get_quorum_sign(&cl);
    test_get_quorum_getrecsig(&cl);
    test_get_quorum_hasrecsig(&cl);
    test_get_quorum_isconflicting(&cl);
    test_get_quorum_memberof(&cl);
    test_get_quorum_rotationinfo(&cl);
    test_get_quorum_selectquorum(&cl);
    test_get_quorum_verify(&cl);
    test_get_protx_diff(&cl);
    test_get_protx_info(&cl);
    test_get_protx_list(&cl);
    test_get_protx_register(&cl);
    test_get_protx_register_fund(&cl);
>>>>>>> 298f965e
}

fn test_get_network_info(cl: &Client) {
    let _ = cl.get_network_info().unwrap();
}

fn test_get_mining_info(cl: &Client) {
    let _ = cl.get_mining_info().unwrap();
}

fn test_get_blockchain_info(cl: &Client) {
    let info = cl.get_blockchain_info().unwrap();
    assert_eq!(&info.chain, "regtest");
}

fn test_get_new_address(cl: &Client) {
    let addr = cl.get_new_address(None, Some(json::AddressType::Legacy)).unwrap();
    assert_eq!(addr.address_type(), Some(dashcore::AddressType::P2pkh));

    let addr = cl.get_new_address(None, Some(json::AddressType::Bech32)).unwrap();
    assert_eq!(addr.address_type(), Some(dashcore::AddressType::P2wpkh));

    let addr = cl.get_new_address(None, Some(json::AddressType::P2shSegwit)).unwrap();
    assert_eq!(addr.address_type(), Some(dashcore::AddressType::P2sh));
}

fn test_dump_private_key(cl: &Client) {
    let addr = cl.get_new_address(None, Some(json::AddressType::Bech32)).unwrap();
    let sk = cl.dump_private_key(&addr).unwrap();
    assert_eq!(addr, Address::p2wpkh(&sk.public_key(&SECP), *NET).unwrap());
}

fn test_generate(cl: &Client) {
    if version() < 180000 {
        let blocks = cl.generate(4, None).unwrap();
        assert_eq!(blocks.len(), 4);
        let blocks = cl.generate(6, Some(45)).unwrap();
        assert_eq!(blocks.len(), 6);
    } else if version() < 190000 {
        assert_deprecated!(cl.generate(5, None));
    } else if version() < 210000 {
        assert_not_found!(cl.generate(5, None));
    } else {
        // Bitcoin Core v0.21 appears to return this with a generic -1 error code,
        // rather than the expected -32601 code (RPC_METHOD_NOT_FOUND).
        assert_error_message!(cl.generate(5, None), -1, "replaced by the -generate cli option");
    }
}

fn test_get_balance_generate_to_address(cl: &Client) {
    let initial = cl.get_balance(None, None).unwrap();

    let blocks = cl.generate_to_address(500, &cl.get_new_address(None, None).unwrap()).unwrap();
    assert_eq!(blocks.len(), 500);
    assert_ne!(cl.get_balance(None, None).unwrap(), initial);
}

fn test_get_balances_generate_to_address(cl: &Client) {
    if version() >= 190000 {
        let initial = cl.get_balances().unwrap();

        let blocks = cl.generate_to_address(500, &cl.get_new_address(None, None).unwrap()).unwrap();
        assert_eq!(blocks.len(), 500);
        assert_ne!(cl.get_balances().unwrap(), initial);
    }
}

fn test_get_best_block_hash(cl: &Client) {
    let _ = cl.get_best_block_hash().unwrap();
}

fn test_get_block_count(cl: &Client) {
    let height = cl.get_block_count().unwrap();
    assert!(height > 0);
}

fn test_get_block_hash(cl: &Client) {
    let h = cl.get_block_count().unwrap();
    assert_eq!(cl.get_block_hash(h).unwrap(), cl.get_best_block_hash().unwrap());
}

fn test_get_block(cl: &Client) {
    let tip = cl.get_best_block_hash().unwrap();
    let block = cl.get_block(&tip).unwrap();
    let hex = cl.get_block_hex(&tip).unwrap();
    assert_eq!(block, deserialize(&Vec::<u8>::from_hex(&hex).unwrap()).unwrap());
    assert_eq!(hex, serialize(&block).to_hex());

    let tip = cl.get_best_block_hash().unwrap();
    let info = cl.get_block_info(&tip).unwrap();
    assert_eq!(info.hash, tip);
    assert_eq!(info.confirmations, 1);
}

fn test_get_block_header_get_block_header_info(cl: &Client) {
    let tip = cl.get_best_block_hash().unwrap();
    let header = cl.get_block_header(&tip).unwrap();
    let info = cl.get_block_header_info(&tip).unwrap();
    assert_eq!(header.block_hash(), info.hash);
    assert_eq!(header.version, info.version);
    assert_eq!(header.merkle_root, info.merkle_root);
    assert_eq!(info.confirmations, 1);
    assert_eq!(info.next_block_hash, None);
    assert!(info.previous_block_hash.is_some());
}

fn test_get_block_stats(cl: &Client) {
    let tip = cl.get_block_count().unwrap();
    let tip_hash = cl.get_best_block_hash().unwrap();
    let header = cl.get_block_header(&tip_hash).unwrap();
    let stats = cl.get_block_stats(tip).unwrap();
    assert_eq!(header.block_hash(), stats.block_hash);
    assert_eq!(header.time, stats.time as u32);
    assert_eq!(tip, stats.height);
}

fn test_get_block_stats_fields(cl: &Client) {
    let tip = cl.get_block_count().unwrap();
    let tip_hash = cl.get_best_block_hash().unwrap();
    let header = cl.get_block_header(&tip_hash).unwrap();
    let fields = [BsFields::BlockHash, BsFields::Height, BsFields::TotalFee];
    let stats = cl.get_block_stats_fields(tip, &fields).unwrap();
    assert_eq!(header.block_hash(), stats.block_hash.unwrap());
    assert_eq!(tip, stats.height.unwrap());
    assert!(stats.total_fee.is_some());
    assert!(stats.avg_fee.is_none());
}

fn test_get_address_info(cl: &Client) {
    let addr = cl.get_new_address(None, Some(json::AddressType::Legacy)).unwrap();
    let info = cl.get_address_info(&addr).unwrap();
    assert!(!info.is_witness.unwrap());

    let addr = cl.get_new_address(None, Some(json::AddressType::Bech32)).unwrap();
    let info = cl.get_address_info(&addr).unwrap();
    assert!(!info.witness_program.unwrap().is_empty());

    let addr = cl.get_new_address(None, Some(json::AddressType::P2shSegwit)).unwrap();
    let info = cl.get_address_info(&addr).unwrap();
    assert!(!info.hex.unwrap().is_empty());
}

#[allow(deprecated)]
fn test_set_label(cl: &Client) {
    let addr = cl.get_new_address(Some("label"), None).unwrap();
    let info = cl.get_address_info(&addr).unwrap();
    if version() >= 0_20_00_00 {
        assert!(info.label.is_none());
        assert_eq!(info.labels[0], json::GetAddressInfoResultLabel::Simple("label".into()));
    } else {
        assert_eq!(info.label.as_ref().unwrap(), "label");
        assert_eq!(
            info.labels[0],
            json::GetAddressInfoResultLabel::WithPurpose {
                name: "label".into(),
                purpose: json::GetAddressInfoResultLabelPurpose::Receive,
            }
        );
    }

    cl.set_label(&addr, "other").unwrap();
    let info = cl.get_address_info(&addr).unwrap();
    if version() >= 0_20_00_00 {
        assert!(info.label.is_none());
        assert_eq!(info.labels[0], json::GetAddressInfoResultLabel::Simple("other".into()));
    } else {
        assert_eq!(info.label.as_ref().unwrap(), "other");
        assert_eq!(
            info.labels[0],
            json::GetAddressInfoResultLabel::WithPurpose {
                name: "other".into(),
                purpose: json::GetAddressInfoResultLabelPurpose::Receive,
            }
        );
    }
}

fn test_send_to_address(cl: &Client) {
    let addr = cl.get_new_address(None, None).unwrap();
    let est = json::EstimateMode::Conservative;
    let _ = cl.send_to_address(&addr, btc(1), Some("cc"), None, None, None, None, None).unwrap();
    let _ = cl.send_to_address(&addr, btc(1), None, Some("tt"), None, None, None, None).unwrap();
    let _ = cl.send_to_address(&addr, btc(1), None, None, Some(true), None, None, None).unwrap();
    let _ = cl.send_to_address(&addr, btc(1), None, None, None, Some(true), None, None).unwrap();
    let _ = cl.send_to_address(&addr, btc(1), None, None, None, None, Some(3), None).unwrap();
    let _ = cl.send_to_address(&addr, btc(1), None, None, None, None, None, Some(est)).unwrap();
}

fn test_get_received_by_address(cl: &Client) {
    let addr = cl.get_new_address(None, None).unwrap();
    let _ = cl.send_to_address(&addr, btc(1), None, None, None, None, None, None).unwrap();
    assert_eq!(cl.get_received_by_address(&addr, Some(0)).unwrap(), btc(1));
    assert_eq!(cl.get_received_by_address(&addr, Some(1)).unwrap(), btc(0));
    let _ = cl.generate_to_address(7, &cl.get_new_address(None, None).unwrap()).unwrap();
    assert_eq!(cl.get_received_by_address(&addr, Some(6)).unwrap(), btc(1));
    assert_eq!(cl.get_received_by_address(&addr, None).unwrap(), btc(1));
}

fn test_list_unspent(cl: &Client) {
    let addr = cl.get_new_address(None, None).unwrap();
    let txid = cl.send_to_address(&addr, btc(1), None, None, None, None, None, None).unwrap();
    let unspent = cl.list_unspent(Some(0), None, Some(&[&addr]), None, None).unwrap();
    assert_eq!(unspent[0].txid, txid);
    assert_eq!(unspent[0].address.as_ref(), Some(&addr));
    assert_eq!(unspent[0].amount, btc(1));

    let txid = cl.send_to_address(&addr, btc(7), None, None, None, None, None, None).unwrap();
    let options = json::ListUnspentQueryOptions {
        minimum_amount: Some(btc(7)),
        maximum_amount: Some(btc(7)),
        ..Default::default()
    };
    let unspent = cl.list_unspent(Some(0), None, Some(&[&addr]), None, Some(options)).unwrap();
    assert_eq!(unspent.len(), 1);
    assert_eq!(unspent[0].txid, txid);
    assert_eq!(unspent[0].address.as_ref(), Some(&addr));
    assert_eq!(unspent[0].amount, btc(7));
}

fn test_get_difficulty(cl: &Client) {
    let _ = cl.get_difficulty().unwrap();
}

fn test_get_connection_count(cl: &Client) {
    let _ = cl.get_connection_count().unwrap();
}

fn test_get_raw_transaction(cl: &Client) {
    let addr = cl.get_new_address(None, None).unwrap();
    let txid = cl.send_to_address(&addr, btc(1), None, None, None, None, None, None).unwrap();
    let tx = cl.get_raw_transaction(&txid, None).unwrap();
    let hex = cl.get_raw_transaction_hex(&txid, None).unwrap();
    assert_eq!(tx, deserialize(&Vec::<u8>::from_hex(&hex).unwrap()).unwrap());
    assert_eq!(hex, serialize(&tx).to_hex());

    let info = cl.get_raw_transaction_info(&txid, None).unwrap();
    assert_eq!(info.txid, txid);

    let blocks = cl.generate_to_address(7, &cl.get_new_address(None, None).unwrap()).unwrap();
    let _ = cl.get_raw_transaction_info(&txid, Some(&blocks[0])).unwrap();
}

fn test_get_raw_mempool(cl: &Client) {
    let _ = cl.get_raw_mempool().unwrap();
}

fn test_get_transaction(cl: &Client) {
    let txid =
        cl.send_to_address(&RANDOM_ADDRESS, btc(1), None, None, None, None, None, None).unwrap();
    let tx = cl.get_transaction(&txid, None).unwrap();
    assert_eq!(tx.amount, sbtc(-1.0));
    assert_eq!(tx.info.txid, txid);

    let fake = Txid::hash(&[1, 2]);
    assert!(cl.get_transaction(&fake, Some(true)).is_err());
}

fn test_list_transactions(cl: &Client) {
    let _ = cl.list_transactions(None, None, None, None).unwrap();
    let _ = cl.list_transactions(Some("l"), None, None, None).unwrap();
    let _ = cl.list_transactions(None, Some(3), None, None).unwrap();
    let _ = cl.list_transactions(None, None, Some(3), None).unwrap();
    let _ = cl.list_transactions(None, None, None, Some(true)).unwrap();
}

fn test_list_since_block(cl: &Client) {
    let r = cl.list_since_block(None, None, None, None).unwrap();
    assert_eq!(r.lastblock, cl.get_best_block_hash().unwrap());
    assert!(!r.transactions.is_empty());
}

fn test_get_tx_out(cl: &Client) {
    let txid =
        cl.send_to_address(&RANDOM_ADDRESS, btc(1), None, None, None, None, None, None).unwrap();
    let out = cl.get_tx_out(&txid, 0, Some(false)).unwrap();
    assert!(out.is_none());
    let out = cl.get_tx_out(&txid, 0, Some(true)).unwrap();
    assert!(out.is_some());
    let _ = cl.get_tx_out(&txid, 0, None).unwrap();
}

fn test_get_tx_out_proof(cl: &Client) {
    let txid1 =
        cl.send_to_address(&RANDOM_ADDRESS, btc(1), None, None, None, None, None, None).unwrap();
    let txid2 =
        cl.send_to_address(&RANDOM_ADDRESS, btc(1), None, None, None, None, None, None).unwrap();
    let blocks = cl.generate_to_address(7, &cl.get_new_address(None, None).unwrap()).unwrap();
    let proof = cl.get_tx_out_proof(&[txid1, txid2], Some(&blocks[0])).unwrap();
    assert!(!proof.is_empty());
}

fn test_get_mempool_entry(cl: &Client) {
    let txid =
        cl.send_to_address(&RANDOM_ADDRESS, btc(1), None, None, None, None, None, None).unwrap();
    let entry = cl.get_mempool_entry(&txid).unwrap();
    assert!(entry.spent_by.is_empty());

    let fake = Txid::hash(&[1, 2]);
    assert!(cl.get_mempool_entry(&fake).is_err());
}

fn test_lock_unspent_unlock_unspent(cl: &Client) {
    let addr = cl.get_new_address(None, None).unwrap();
    let txid = cl.send_to_address(&addr, btc(1), None, None, None, None, None, None).unwrap();

    assert!(cl.lock_unspent(&[OutPoint::new(txid, 0)]).unwrap());
    assert!(cl.unlock_unspent(&[OutPoint::new(txid, 0)]).unwrap());

    assert!(cl.lock_unspent(&[OutPoint::new(txid, 0)]).unwrap());
    assert!(cl.unlock_unspent_all().unwrap());
}

fn test_get_block_filter(cl: &Client) {
    let blocks = cl.generate_to_address(7, &cl.get_new_address(None, None).unwrap()).unwrap();
    if version() >= 190000 {
        let _ = cl.get_block_filter(&blocks[0]).unwrap();
    } else {
        assert_not_found!(cl.get_block_filter(&blocks[0]));
    }
}

fn test_sign_raw_transaction_with_send_raw_transaction(cl: &Client) {
    let sk = PrivateKey {
        network: Network::Regtest,
        inner: secp256k1::SecretKey::new(&mut secp256k1::rand::thread_rng()),
        compressed: true,
    };
    let addr = Address::p2wpkh(&sk.public_key(&SECP), Network::Regtest).unwrap();

    let options = json::ListUnspentQueryOptions {
        minimum_amount: Some(btc(2)),
        ..Default::default()
    };
    let unspent = cl.list_unspent(Some(6), None, None, None, Some(options)).unwrap();
    let unspent = unspent.into_iter().nth(0).unwrap();

    let tx = Transaction {
        version: 1,
        lock_time: 0,
        input: vec![TxIn {
            previous_output: OutPoint {
                txid: unspent.txid,
                vout: unspent.vout,
            },
            sequence: 0xFFFFFFFF,
            script_sig: Script::new(),
            witness: Witness::new(),
        }],
        output: vec![TxOut {
            value: (unspent.amount - *FEE).as_sat(),
            script_pubkey: addr.script_pubkey(),
        }],
    };

    let input = json::SignRawTransactionInput {
        txid: unspent.txid,
        vout: unspent.vout,
        script_pub_key: unspent.script_pub_key,
        redeem_script: None,
        amount: Some(unspent.amount),
    };
    let res = cl.sign_raw_transaction_with_wallet(&tx, Some(&[input]), None).unwrap();
    assert!(res.complete);
    let txid = cl.send_raw_transaction(&res.transaction().unwrap()).unwrap();

    let tx = Transaction {
        version: 1,
        lock_time: 0,
        input: vec![TxIn {
            previous_output: OutPoint {
                txid: txid,
                vout: 0,
            },
            script_sig: Script::new(),
            sequence: 0xFFFFFFFF,
            witness: Witness::new(),
        }],
        output: vec![TxOut {
            value: (unspent.amount - *FEE - *FEE).as_sat(),
            script_pubkey: RANDOM_ADDRESS.script_pubkey(),
        }],
    };

    let res =
        cl.sign_raw_transaction_with_key(&tx, &[sk], None, Some(EcdsaSighashType::All.into())).unwrap();
    assert!(res.complete);
    let _ = cl.send_raw_transaction(&res.transaction().unwrap()).unwrap();
}

fn test_invalidate_block_reconsider_block(cl: &Client) {
    let hash = cl.get_best_block_hash().unwrap();
    cl.invalidate_block(&hash).unwrap();
    cl.reconsider_block(&hash).unwrap();
}

fn test_key_pool_refill(cl: &Client) {
    cl.key_pool_refill(Some(100)).unwrap();
    cl.key_pool_refill(None).unwrap();
}

fn test_create_raw_transaction(cl: &Client) {
    let options = json::ListUnspentQueryOptions {
        minimum_amount: Some(btc(2)),
        ..Default::default()
    };
    let unspent = cl.list_unspent(Some(6), None, None, None, Some(options)).unwrap();
    let unspent = unspent.into_iter().nth(0).unwrap();

    let input = json::CreateRawTransactionInput {
        txid: unspent.txid,
        vout: unspent.vout,
        sequence: None,
    };
    let mut output = HashMap::new();
    output.insert(RANDOM_ADDRESS.to_string(), btc(1));

    let tx =
        cl.create_raw_transaction(&[input.clone()], &output, Some(500_000), Some(true)).unwrap();
    let hex = cl.create_raw_transaction_hex(&[input], &output, Some(500_000), Some(true)).unwrap();
    assert_eq!(tx, deserialize(&Vec::<u8>::from_hex(&hex).unwrap()).unwrap());
    assert_eq!(hex, serialize(&tx).to_hex());
}

fn test_fund_raw_transaction(cl: &Client) {
    let addr = cl.get_new_address(None, None).unwrap();
    let mut output = HashMap::new();
    output.insert(RANDOM_ADDRESS.to_string(), btc(1));

    let options = json::FundRawTransactionOptions {
        add_inputs: None,
        change_address: Some(addr),
        change_position: Some(0),
        change_type: None,
        include_watching: Some(true),
        lock_unspents: Some(true),
        fee_rate: Some(*FEE),
        subtract_fee_from_outputs: Some(vec![0]),
        replaceable: Some(true),
        conf_target: None,
        estimate_mode: None,
    };
    let tx = cl.create_raw_transaction_hex(&[], &output, Some(500_000), Some(true)).unwrap();
    let funded = cl.fund_raw_transaction(tx, Some(&options), Some(false)).unwrap();
    let _ = funded.transaction().unwrap();

    let options = json::FundRawTransactionOptions {
        add_inputs: None,
        change_address: None,
        change_position: Some(0),
        change_type: Some(json::AddressType::Legacy),
        include_watching: Some(true),
        lock_unspents: Some(true),
        fee_rate: None,
        subtract_fee_from_outputs: Some(vec![0]),
        replaceable: Some(true),
        conf_target: Some(2),
        estimate_mode: Some(json::EstimateMode::Conservative),
    };
    let tx = cl.create_raw_transaction_hex(&[], &output, Some(500_000), Some(true)).unwrap();
    let funded = cl.fund_raw_transaction(tx, Some(&options), Some(false)).unwrap();
    let _ = funded.transaction().unwrap();
}

fn test_test_mempool_accept(cl: &Client) {
    let options = json::ListUnspentQueryOptions {
        minimum_amount: Some(btc(2)),
        ..Default::default()
    };
    let unspent = cl.list_unspent(Some(6), None, None, None, Some(options)).unwrap();
    let unspent = unspent.into_iter().nth(0).unwrap();

    let input = json::CreateRawTransactionInput {
        txid: unspent.txid,
        vout: unspent.vout,
        sequence: Some(0xFFFFFFFF),
    };
    let mut output = HashMap::new();
    output.insert(RANDOM_ADDRESS.to_string(), unspent.amount - *FEE);

    let tx =
        cl.create_raw_transaction(&[input.clone()], &output, Some(500_000), Some(false)).unwrap();
    let res = cl.test_mempool_accept(&[&tx]).unwrap();
    assert!(!res[0].allowed);
    assert!(res[0].reject_reason.is_some());
    let signed =
        cl.sign_raw_transaction_with_wallet(&tx, None, None).unwrap().transaction().unwrap();
    let res = cl.test_mempool_accept(&[&signed]).unwrap();
    assert!(res[0].allowed, "not allowed: {:?}", res[0].reject_reason);
}

fn test_wallet_create_funded_psbt(cl: &Client) {
    let addr = cl.get_new_address(None, None).unwrap();
    let options = json::ListUnspentQueryOptions {
        minimum_amount: Some(btc(2)),
        ..Default::default()
    };
    let unspent = cl.list_unspent(Some(6), None, None, None, Some(options)).unwrap();
    let unspent = unspent.into_iter().nth(0).unwrap();

    let input = json::CreateRawTransactionInput {
        txid: unspent.txid,
        vout: unspent.vout,
        sequence: None,
    };
    let mut output = HashMap::new();
    output.insert(RANDOM_ADDRESS.to_string(), btc(1));

    let options = json::WalletCreateFundedPsbtOptions {
        add_inputs: None,
        change_address: None,
        change_position: Some(1),
        change_type: Some(json::AddressType::Legacy),
        include_watching: Some(true),
        lock_unspent: Some(true),
        fee_rate: Some(*FEE),
        subtract_fee_from_outputs: vec![0],
        replaceable: Some(true),
        conf_target: None,
        estimate_mode: None,
    };
    let _ = cl
        .wallet_create_funded_psbt(
            &[input.clone()],
            &output,
            Some(500_000),
            Some(options),
            Some(true),
        )
        .unwrap();

    let options = json::WalletCreateFundedPsbtOptions {
        add_inputs: None,
        change_address: Some(addr),
        change_position: Some(1),
        change_type: None,
        include_watching: Some(true),
        lock_unspent: Some(true),
        fee_rate: None,
        subtract_fee_from_outputs: vec![0],
        replaceable: Some(true),
        conf_target: Some(3),
        estimate_mode: Some(json::EstimateMode::Conservative),
    };
    let psbt = cl
        .wallet_create_funded_psbt(&[input], &output, Some(500_000), Some(options), Some(true))
        .unwrap();
    assert!(!psbt.psbt.is_empty());
}

fn test_wallet_process_psbt(cl: &Client) {
    let options = json::ListUnspentQueryOptions {
        minimum_amount: Some(btc(2)),
        ..Default::default()
    };
    let unspent = cl.list_unspent(Some(6), None, None, None, Some(options)).unwrap();
    let unspent = unspent.into_iter().nth(0).unwrap();
    let input = json::CreateRawTransactionInput {
        txid: unspent.txid,
        vout: unspent.vout,
        sequence: None,
    };
    let mut output = HashMap::new();
    output.insert(RANDOM_ADDRESS.to_string(), btc(1));
    let psbt = cl
        .wallet_create_funded_psbt(&[input.clone()], &output, Some(500_000), None, Some(true))
        .unwrap();

    let res = cl.wallet_process_psbt(&psbt.psbt, Some(true), None, Some(true)).unwrap();
    assert!(res.complete);
}

fn test_combine_psbt(cl: &Client) {
    let options = json::ListUnspentQueryOptions {
        minimum_amount: Some(btc(2)),
        ..Default::default()
    };
    let unspent = cl.list_unspent(Some(6), None, None, None, Some(options)).unwrap();
    let unspent = unspent.into_iter().nth(0).unwrap();
    let input = json::CreateRawTransactionInput {
        txid: unspent.txid,
        vout: unspent.vout,
        sequence: None,
    };
    let mut output = HashMap::new();
    output.insert(RANDOM_ADDRESS.to_string(), btc(1));
    let psbt1 = cl
        .wallet_create_funded_psbt(&[input.clone()], &output, Some(500_000), None, Some(true))
        .unwrap();

    let psbt = cl.combine_psbt(&[psbt1.psbt.clone(), psbt1.psbt]).unwrap();
    assert!(!psbt.is_empty());
}

fn test_finalize_psbt(cl: &Client) {
    let options = json::ListUnspentQueryOptions {
        minimum_amount: Some(btc(2)),
        ..Default::default()
    };
    let unspent = cl.list_unspent(Some(6), None, None, None, Some(options)).unwrap();
    let unspent = unspent.into_iter().nth(0).unwrap();
    let input = json::CreateRawTransactionInput {
        txid: unspent.txid,
        vout: unspent.vout,
        sequence: None,
    };
    let mut output = HashMap::new();
    output.insert(RANDOM_ADDRESS.to_string(), btc(1));
    let psbt = cl
        .wallet_create_funded_psbt(&[input.clone()], &output, Some(500_000), None, Some(true))
        .unwrap();

    let res = cl.finalize_psbt(&psbt.psbt, Some(true)).unwrap();
    assert!(!res.complete);
    //TODO(stevenroose) add sign psbt and test hex field
    //assert!(res.hex.is_some());
}

fn test_list_received_by_address(cl: &Client) {
    let addr = cl.get_new_address(None, None).unwrap();
    let txid = cl.send_to_address(&addr, btc(1), None, None, None, None, None, None).unwrap();

    let _ = cl.list_received_by_address(Some(&addr), None, None, None).unwrap();
    let _ = cl.list_received_by_address(Some(&addr), None, Some(true), None).unwrap();
    let _ = cl.list_received_by_address(Some(&addr), None, None, Some(true)).unwrap();
    let _ = cl.list_received_by_address(None, Some(200), None, None).unwrap();

    let res = cl.list_received_by_address(Some(&addr), Some(0), None, None).unwrap();
    assert_eq!(res[0].txids, vec![txid]);
}

fn test_import_public_key(cl: &Client) {
    let sk = PrivateKey {
        network: Network::Regtest,
        inner: secp256k1::SecretKey::new(&mut secp256k1::rand::thread_rng()),
        compressed: true,
    };
    cl.import_public_key(&sk.public_key(&SECP), None, None).unwrap();
    cl.import_public_key(&sk.public_key(&SECP), Some("l"), None).unwrap();
    cl.import_public_key(&sk.public_key(&SECP), None, Some(false)).unwrap();
}

fn test_import_priv_key(cl: &Client) {
    let sk = PrivateKey {
        network: Network::Regtest,
        inner: secp256k1::SecretKey::new(&mut secp256k1::rand::thread_rng()),
        compressed: true,
    };
    cl.import_private_key(&sk, None, None).unwrap();
    cl.import_private_key(&sk, Some("l"), None).unwrap();
    cl.import_private_key(&sk, None, Some(false)).unwrap();
}

fn test_import_address(cl: &Client) {
    let sk = PrivateKey {
        network: Network::Regtest,
        inner: secp256k1::SecretKey::new(&mut secp256k1::rand::thread_rng()),
        compressed: true,
    };
    let addr = Address::p2pkh(&sk.public_key(&SECP), Network::Regtest);
    cl.import_address(&addr, None, None).unwrap();
    cl.import_address(&addr, Some("l"), None).unwrap();
    cl.import_address(&addr, None, Some(false)).unwrap();
}

fn test_import_address_script(cl: &Client) {
    let sk = PrivateKey {
        network: Network::Regtest,
        inner: secp256k1::SecretKey::new(&mut secp256k1::rand::thread_rng()),
        compressed: true,
    };
    let addr = Address::p2pkh(&sk.public_key(&SECP), Network::Regtest);
    cl.import_address_script(&addr.script_pubkey(), None, None, None).unwrap();
    cl.import_address_script(&addr.script_pubkey(), Some("l"), None, None).unwrap();
    cl.import_address_script(&addr.script_pubkey(), None, Some(false), None).unwrap();
    cl.import_address_script(&addr.script_pubkey(), None, None, Some(true)).unwrap();
}

fn test_estimate_smart_fee(cl: &Client) {
    let mode = json::EstimateMode::Unset;
    let res = cl.estimate_smart_fee(3, Some(mode)).unwrap();

    // With a fresh node, we can't get fee estimates.
    if let Some(errors) = res.errors {
        if errors == &["Insufficient data or no feerate found"] {
            println!("Cannot test estimate_smart_fee because no feerate found!");
            return;
        } else {
            panic!("Unexpected error(s) for estimate_smart_fee: {:?}", errors);
        }
    }

    assert!(res.fee_rate.is_some(), "no fee estimate available: {:?}", res.errors);
    assert!(res.fee_rate.unwrap() >= btc(0));
}

fn test_ping(cl: &Client) {
    let _ = cl.ping().unwrap();
}

fn test_get_peer_info(cl: &Client) {
    let info = cl.get_peer_info().unwrap();
    if info.is_empty() {
        panic!("No peers are connected so we can't test get_peer_info");
    }
}

fn test_rescan_blockchain(cl: &Client) {
    let count = cl.get_block_count().unwrap() as usize;
    assert!(count > 21);
    let (start, stop) = cl.rescan_blockchain(Some(count - 20), Some(count - 1)).unwrap();
    assert_eq!(start, count - 20);
    assert_eq!(stop, Some(count - 1));
}

fn test_create_wallet(cl: &Client) {
    let wallet_names = vec!["alice", "bob", "carol", "denise", "emily"];

    struct WalletParams<'a> {
        name: &'a str,
        disable_private_keys: Option<bool>,
        blank: Option<bool>,
        passphrase: Option<&'a str>,
        avoid_reuse: Option<bool>,
    }

    let mut wallet_params = vec![
        WalletParams {
            name: wallet_names[0],
            disable_private_keys: None,
            blank: None,
            passphrase: None,
            avoid_reuse: None,
        },
        WalletParams {
            name: wallet_names[1],
            disable_private_keys: Some(true),
            blank: None,
            passphrase: None,
            avoid_reuse: None,
        },
        WalletParams {
            name: wallet_names[2],
            disable_private_keys: None,
            blank: Some(true),
            passphrase: None,
            avoid_reuse: None,
        },
    ];

    if version() >= 190000 {
        wallet_params.push(WalletParams {
            name: wallet_names[3],
            disable_private_keys: None,
            blank: None,
            passphrase: Some("pass"),
            avoid_reuse: None,
        });
        wallet_params.push(WalletParams {
            name: wallet_names[4],
            disable_private_keys: None,
            blank: None,
            passphrase: None,
            avoid_reuse: Some(true),
        });
    }

    for wallet_param in wallet_params {
        let result = cl
            .create_wallet(
                wallet_param.name,
                wallet_param.disable_private_keys,
                wallet_param.blank,
                wallet_param.passphrase,
                wallet_param.avoid_reuse,
            )
            .unwrap();

        assert_eq!(result.name, wallet_param.name);
        let expected_warning = match (wallet_param.passphrase, wallet_param.avoid_reuse) {
            (None, Some(true)) => {
                Some("Empty string given as passphrase, wallet will not be encrypted.".to_string())
            }
            _ => Some("".to_string()),
        };
        assert_eq!(result.warning, expected_warning);

        let wallet_client_url = format!("{}{}{}", get_rpc_url(), "/wallet/", wallet_param.name);
        let wallet_client = Client::new(&wallet_client_url, get_auth()).unwrap();
        let wallet_info = wallet_client.get_wallet_info().unwrap();

        assert_eq!(wallet_info.wallet_name, wallet_param.name);

        let has_private_keys = !wallet_param.disable_private_keys.unwrap_or(false);
        assert_eq!(wallet_info.private_keys_enabled, has_private_keys);
        let has_hd_seed = has_private_keys && !wallet_param.blank.unwrap_or(false);
        assert_eq!(wallet_info.hd_seed_id.is_some(), has_hd_seed);
        let has_avoid_reuse = wallet_param.avoid_reuse.unwrap_or(false);
        assert_eq!(wallet_info.avoid_reuse.unwrap_or(false), has_avoid_reuse);
        assert_eq!(
            wallet_info.scanning.unwrap_or(json::ScanningDetails::NotScanning(false)),
            json::ScanningDetails::NotScanning(false)
        );
    }

    let mut wallet_list = cl.list_wallets().unwrap();

    wallet_list.sort();

    // Main wallet created for tests
    assert!(wallet_list.iter().any(|w| w == "testwallet"));
    wallet_list.retain(|w| w != "testwallet" && w != "");

    // Created wallets
    assert!(wallet_list.iter().zip(wallet_names).all(|(a, b)| a == b));
}

fn test_get_tx_out_set_info(cl: &Client) {
    cl.get_tx_out_set_info().unwrap();
}

fn test_get_chain_tips(cl: &Client) {
    let tips = cl.get_chain_tips().unwrap();
    assert_eq!(tips.len(), 1);
}

fn test_add_node(cl: &Client) {
    cl.add_node("127.0.0.1:1234").unwrap();
    assert_error_message!(cl.add_node("127.0.0.1:1234"), -23, "Error: Node already added");
    cl.remove_node("127.0.0.1:1234").unwrap();
    cl.onetry_node("127.0.0.1:1234").unwrap();
}

fn test_get_added_node_info(cl: &Client) {
    cl.add_node("127.0.0.1:1234").unwrap();
    let added_info = cl.get_added_node_info(None).unwrap();
    assert_eq!(added_info.len(), 1);
}

fn test_get_node_addresses(cl: &Client) {
    cl.get_node_addresses(None).unwrap();
}

fn test_disconnect_node(cl: &Client) {
    assert_error_message!(
        cl.disconnect_node("127.0.0.1:1234"),
        -29,
        "Node not found in connected nodes"
    );
    assert_error_message!(cl.disconnect_node_by_id(1), -29, "Node not found in connected nodes");
}

fn test_add_ban(cl: &Client) {
    cl.add_ban("127.0.0.1", 0, false).unwrap();
    let res = cl.list_banned().unwrap();
    assert_eq!(res.len(), 1);

    cl.remove_ban("127.0.0.1").unwrap();
    let res = cl.list_banned().unwrap();
    assert_eq!(res.len(), 0);

    cl.add_ban("127.0.0.1", 0, false).unwrap();
    let res = cl.list_banned().unwrap();
    assert_eq!(res.len(), 1);

    cl.clear_banned().unwrap();
    let res = cl.list_banned().unwrap();
    assert_eq!(res.len(), 0);

    assert_error_message!(
        cl.add_ban("INVALID_STRING", 0, false),
        -30,
        "Error: Invalid IP/Subnet"
    );
}

fn test_set_network_active(cl: &Client) {
    cl.set_network_active(false).unwrap();
    cl.set_network_active(true).unwrap();
}

fn test_get_net_totals(cl: &Client) {
    cl.get_net_totals().unwrap();
}

fn test_get_network_hash_ps(cl: &Client) {
    cl.get_network_hash_ps(None, None).unwrap();
}

fn test_uptime(cl: &Client) {
    cl.uptime().unwrap();
}

fn test_scantxoutset(cl: &Client) {
    let addr = cl.get_new_address(None, None).unwrap();

    cl.generate_to_address(2, &addr).unwrap();
    cl.generate_to_address(7, &cl.get_new_address(None, None).unwrap()).unwrap();

    let utxos = cl
        .scan_tx_out_set_blocking(&[ScanTxOutRequest::Single(format!("addr({})", addr))])
        .unwrap();

    assert_eq!(utxos.unspents.len(), 2);
    assert_eq!(utxos.success, Some(true));
}

fn test_getblocktemplate(cl: &Client) {
    // We want to have a transaction in the mempool so the GetBlockTemplateResult
    // contains an entry in the vector of GetBlockTemplateResultTransaction.
    // Otherwise the GetBlockTemplateResultTransaction deserialization wouldn't
    // be tested.
    cl.send_to_address(&RANDOM_ADDRESS, btc(1), None, None, None, None, None, None).unwrap();

    cl.get_block_template(GetBlockTemplateModes::Template, &[GetBlockTemplateRules::SegWit], &[])
        .unwrap();

    // cleanup mempool transaction
    cl.generate_to_address(2, &RANDOM_ADDRESS).unwrap();
}

fn test_stop(cl: Client) {
    println!("Stopping: '{}'", cl.stop().unwrap());
}


// ---------------------- Masternode RPC tests---------------------

fn test_get_masternode_count(cl: &Client) {
    let masternode_count = rpc.get_masternode_count().unwrap();
    assert!(masternode_count.total > 0);
    assert!(masternode_count.enabled > 0);
    assert!(masternode_count.total >= masternode_count.enabled);
}

fn test_get_masternode_list(cl: &Client) {
    let masternode_list = rpc.get_masternode_list(Some("json"), None).unwrap();
}

fn test_get_masternode_outputs(cl: &Client) {
    let masternode_outputs = rpc.get_masternode_outputs().unwrap();
}

fn test_get_masternode_payments(cl: &Client) {
    let masternode_payments = rpc.get_masternode_payments(None, None).unwrap();
    assert!(masternode_payments[0].height > 0);
    assert!(masternode_payments[0].amount > 0);
    assert!(masternode_payments[0].masternodes[0].amount > 0);
    assert!(masternode_payments[0].masternodes[0].payees[0].amount > 0);
    assert_eq!(masternode_payments[0].amount, masternode_payments[0].masternodes[0].amount);
    assert_eq!(masternode_payments[0].amount, masternode_payments[0].masternodes[0].payees[0].amount);
}

fn test_get_masternode_status(cl: &Client) {
    let masternode_status = rpc.get_masternode_status().unwrap();
}

fn test_get_masternode_winners(cl: &Client) {
    let masternode_winners = rpc.get_masternode_winners(None, None).unwrap();
}

<<<<<<< HEAD
fn test_get_bls_fromsecret(cl: &Client) {
    let bls_fromsecret = rpc.get_bls_fromsecret("52f35cd3d977a505485f2474e7e71ef3f60f859603d72ad6b0fa7f7bd163e144").unwrap();
}

fn test_get_bls_generate(cl: &Client) {
    let bls_generate = rpc.get_bls_generate().unwrap();
    assert!(bls_generate.secret[0] >= 0);
    assert!(bls_generate.public[0] >= 0);
=======

// ---------------------- Quorum RPC tests---------------------

fn test_get_quorum_list(cl: &Client) {
    let quorum_list = rpc.get_quorum_list(Some("1")).unwrap();
}

fn test_get_quorum_info(cl: &Client) {
    let quorum_info = rpc.get_quorum_info("1", "000000000c9eddd5d2a707281b7e30d5aac974dac600ff10f01937e1ca36066f", None).unwrap();
    assert!(quorum_info.height > 0);
    assert!(quorum_info.quorum_index >= 0);
    assert!(quorum_info.members.len() >= 0);
}

fn test_get_quorum_dkgstatus(cl: &Client) {
    let quorum_dkgstatus = rpc.get_quorum_dkgstatus(None).unwrap();
    assert!(quorum_dkgstatus.time >= 0);
    assert!(quorum_dkgstatus.session.len() >= 0);
    assert!(quorum_dkgstatus.quorum_connections.len() >= 0);
    assert!(quorum_dkgstatus.minable_commitments.len() >= 0);
}

fn test_get_quorum_sign(cl: &Client) {
    let quorum_dkgstatus = rpc.get_quorum_sign(1, "abcd1234abcd1234abcd1234abcd1234abcd1234abcd1234abcd1234abcd1234", "51c11d287dfa85aef3eebb5420834c8e443e01d15c0b0a8e397d67e2e51aa239", None, None).unwrap();
}

fn test_get_quorum_getrecsig(cl: &Client) {
    let quorum_getrecsig = rpc.get_quorum_getrecsig(1, "abcd1234abcd1234abcd1234abcd1234abcd1234abcd1234abcd1234abcd1234", "51c11d287dfa85aef3eebb5420834c8e443e01d15c0b0a8e397d67e2e51aa239").unwrap();
}

fn test_get_quorum_hasrecsig(cl: &Client) {
    let quorum_hasrecsig = rpc.get_quorum_hasrecsig(1, "abcd1234abcd1234abcd1234abcd1234abcd1234abcd1234abcd1234abcd1234", "51c11d287dfa85aef3eebb5420834c8e443e01d15c0b0a8e397d67e2e51aa239").unwrap();
}

fn test_get_quorum_isconflicting(cl: &Client) {
    let quorum_isconflicting = rpc.get_quorum_isconflicting(1, "abcd1234abcd1234abcd1234abcd1234abcd1234abcd1234abcd1234abcd1234", "51c11d287dfa85aef3eebb5420834c8e443e01d15c0b0a8e397d67e2e51aa239").unwrap();
}

fn test_get_quorum_memberof(cl: &Client) {
    let quorum_memberof = rpc.get_quorum_memberof("39c07d2c9c6d0ead56f52726b63c15e295cb5c3ecf7fe1fefcfb23b2e3cfed1f", Some(1)).unwrap();
    assert!(quorum_memberof[0].height > 0);
}

fn test_get_quorum_rotationinfo(cl: &Client) {
    let quorum_rotationinfo = rpc.get_quorum_rotationinfo("0000012197b7ca6360af3756c6a49c217dbbdf8b595fd55e0fcef7ffcd546044", None, None).unwrap();
}

fn test_get_quorum_selectquorum(cl: &Client) {
    let quorum_selectquorum = rpc.get_quorum_selectquorum(1, "b95205c3bba72e9edfbe7380ec91fe5a97e16a189e28f39b03c6822757ad1a34").unwrap();
}

fn test_get_quorum_verify(cl: &Client) {
    let quorum_verify = rpc.get_quorum_verify(1, "2ceeaa7ff20de327ef65b14de692199d15b67b9458d0ded7d68735cce98dd039", "8b5174d0e95b5642ebec23c3fe8f0bbf8f6993502f4210322871bba0e818ff3b", "99cf2a0deb08286a2d1ffdd2564b35522fd748c8802e561abed330dea20df5cb5a5dffeddbe627ea32cb36de13d5b4a516fdfaebae9886b2f7969a5d112416cf8d1983ebcbf1463a64f7522505627e08b9c76c036616fbb1649271a2773a1653", Some("000000583a348d1a0a5f753ef98e6a69f9bcd9b27919f10eb1a1c3edb6c79182"), None).unwrap();
}

fn test_get_protx_diff(cl: &Client) {
    let protx_diff = rpc.get_protx_diff(75000, 76000).unwrap();
}

fn test_get_protx_info(cl: &Client) {
    let protx_info = rpc.get_protx_info("000000000c9eddd5d2a707281b7e30d5aac974dac600ff10f01937e1ca36066f").unwrap();
    assert!(protx_info.collateralIndex >= 0);
    assert!(protx_info.operatorReward >= 0);
}

fn test_get_protx_list(cl: &Client) {
    let protx_list = rpc.get_protx_list(Some("valid"), Some(true), Some(7090)).unwrap();
}

fn test_get_protx_register(cl: &Client) {
    let protx_register = rpc.get_protx_register("8b2eab3413abb6e04d17d1defe2b71039ba6b6f72ea1e5dab29bb10e7b745948", 1, "2.3.4.5:2345", "yNLuVTXJbjbxgrQX5LSMi7hV19We8hT2d6", "88d719278eef605d9c19037366910b59bc28d437de4a8db4d76fda6d6985dbdf10404fb9bb5cd0e8c22f4a914a6c5566", "yNLuVTXJbjbxgrQX5LSMi7hV19We8hT2d6", 5, "yjJJLkYDUN6X8gWjXbCoKEXoiLeKxxMMRt", None, Some(false)).unwrap();
}

fn test_get_protx_register_fund(cl: &Client) {
    let protx_register_fund = rpc.get_protx_register_fund("yakx4mMRptKhgfjedNzX5FGQq7kSSBF2e7", "3.4.5.6:3456", "yURczr3qY31xkQZfFu8eZvKz19eAEPQxsd", "0e02146e9c34cfbcb3f3037574a1abb35525e2ca0c3c6901dbf82ac591e30218d1711223b7ca956edf39f3d984d06d51", "yURczr3qY31xkQZfFu8eZvKz19eAEPQxsd", 5, "yUYTxqjpCfAAK4vgxXtBPywRBtZqsxN7Vy", Some("yRMFHxcJ2aS2vfo5whhE2Gg73dfQVm8LAF"), Some(false)).unwrap();
>>>>>>> 298f965e
}<|MERGE_RESOLUTION|>--- conflicted
+++ resolved
@@ -212,17 +212,6 @@
     test_disconnect_node(&cl);
     test_add_ban(&cl);
     test_set_network_active(&cl);
-<<<<<<< HEAD
-    test_stop(cl);
-    test_get_masternode_count(cl);
-    test_get_masternode_list(cl);
-    test_get_masternode_outputs(cl);
-    test_get_masternode_payments(cl);
-    test_get_masternode_status(cl);
-    test_get_masternode_winners(cl);
-    test_get_bls_fromsecret(&cl);
-    test_get_bls_generate(&cl);
-=======
     test_stop(&cl);
     test_get_masternode_count(&cl);
     test_get_masternode_list(&cl);
@@ -241,12 +230,13 @@
     test_get_quorum_rotationinfo(&cl);
     test_get_quorum_selectquorum(&cl);
     test_get_quorum_verify(&cl);
+    test_get_bls_fromsecret(&cl);
+    test_get_bls_generate(&cl);
     test_get_protx_diff(&cl);
     test_get_protx_info(&cl);
     test_get_protx_list(&cl);
     test_get_protx_register(&cl);
     test_get_protx_register_fund(&cl);
->>>>>>> 298f965e
 }
 
 fn test_get_network_info(cl: &Client) {
@@ -1207,16 +1197,6 @@
     let masternode_winners = rpc.get_masternode_winners(None, None).unwrap();
 }
 
-<<<<<<< HEAD
-fn test_get_bls_fromsecret(cl: &Client) {
-    let bls_fromsecret = rpc.get_bls_fromsecret("52f35cd3d977a505485f2474e7e71ef3f60f859603d72ad6b0fa7f7bd163e144").unwrap();
-}
-
-fn test_get_bls_generate(cl: &Client) {
-    let bls_generate = rpc.get_bls_generate().unwrap();
-    assert!(bls_generate.secret[0] >= 0);
-    assert!(bls_generate.public[0] >= 0);
-=======
 
 // ---------------------- Quorum RPC tests---------------------
 
@@ -1272,6 +1252,20 @@
     let quorum_verify = rpc.get_quorum_verify(1, "2ceeaa7ff20de327ef65b14de692199d15b67b9458d0ded7d68735cce98dd039", "8b5174d0e95b5642ebec23c3fe8f0bbf8f6993502f4210322871bba0e818ff3b", "99cf2a0deb08286a2d1ffdd2564b35522fd748c8802e561abed330dea20df5cb5a5dffeddbe627ea32cb36de13d5b4a516fdfaebae9886b2f7969a5d112416cf8d1983ebcbf1463a64f7522505627e08b9c76c036616fbb1649271a2773a1653", Some("000000583a348d1a0a5f753ef98e6a69f9bcd9b27919f10eb1a1c3edb6c79182"), None).unwrap();
 }
 
+// ---------------------- BLS RPC tests---------------------
+
+fn test_get_bls_fromsecret(cl: &Client) {
+    let bls_fromsecret = rpc.get_bls_fromsecret("52f35cd3d977a505485f2474e7e71ef3f60f859603d72ad6b0fa7f7bd163e144").unwrap();
+}
+
+fn test_get_bls_generate(cl: &Client) {
+    let bls_generate = rpc.get_bls_generate().unwrap();
+    assert!(bls_generate.secret[0] >= 0);
+    assert!(bls_generate.public[0] >= 0);
+}
+
+// ---------------------- ProTx RPC tests---------------------
+
 fn test_get_protx_diff(cl: &Client) {
     let protx_diff = rpc.get_protx_diff(75000, 76000).unwrap();
 }
@@ -1292,5 +1286,4 @@
 
 fn test_get_protx_register_fund(cl: &Client) {
     let protx_register_fund = rpc.get_protx_register_fund("yakx4mMRptKhgfjedNzX5FGQq7kSSBF2e7", "3.4.5.6:3456", "yURczr3qY31xkQZfFu8eZvKz19eAEPQxsd", "0e02146e9c34cfbcb3f3037574a1abb35525e2ca0c3c6901dbf82ac591e30218d1711223b7ca956edf39f3d984d06d51", "yURczr3qY31xkQZfFu8eZvKz19eAEPQxsd", 5, "yUYTxqjpCfAAK4vgxXtBPywRBtZqsxN7Vy", Some("yRMFHxcJ2aS2vfo5whhE2Gg73dfQVm8LAF"), Some(false)).unwrap();
->>>>>>> 298f965e
 }